--- conflicted
+++ resolved
@@ -1,11 +1,6 @@
 {
-<<<<<<< HEAD
-  "name": "clusterluck",
+  "name": "notp",
   "version": "2.0.1",
-=======
-  "name": "notp",
-  "version": "2.0.0",
->>>>>>> 10a1228a
   "description": "Distributed systems library for gossip protocols, consistent hash rings, and vector clocks.",
   "main": "index.js",
   "scripts": {
